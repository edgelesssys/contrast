package kuberesource

import (
<<<<<<< HEAD
	"k8s.io/apimachinery/pkg/util/intstr"
	applyappsv1 "k8s.io/client-go/applyconfigurations/apps/v1"
	applycorev1 "k8s.io/client-go/applyconfigurations/core/v1"
)
=======
	corev1 "k8s.io/api/core/v1"
	"k8s.io/apimachinery/pkg/util/intstr"
)

// CoordinatorRelease will generate the Coordinator deployment YAML that is published
// as release artifact with a pre-generated policy (which is not contained in this function).
func CoordinatorRelease() ([]any, error) {
	coordinator := Coordinator("").DeploymentApplyConfiguration
	coordinatorService := ServiceForDeployment(coordinator)
	coordinatorService.Spec.WithType(corev1.ServiceTypeLoadBalancer)

	resources := []any{
		coordinator,
		coordinatorService,
	}

	return resources, nil
}
>>>>>>> 849ebc20

// Simple returns a simple set of resources for testing.
func Simple() ([]any, error) {
	ns := "edg-default"

	namespace := Namespace(ns)
	coordinator := Coordinator(ns).DeploymentApplyConfiguration
	coordinatorService := ServiceForDeployment(coordinator)
	coordinatorForwarder := PortForwarder("coordinator", ns).
		WithListenPort(1313).
		WithForwardTarget("coordinator", 1313).
		PodApplyConfiguration

	workload := Deployment("workload", ns).
		WithSpec(DeploymentSpec().
			WithReplicas(1).
			WithSelector(LabelSelector().
				WithMatchLabels(map[string]string{"app.kubernetes.io/name": "workload"}),
			).
			WithTemplate(PodTemplateSpec().
				WithLabels(map[string]string{"app.kubernetes.io/name": "workload"}).
				WithSpec(PodSpec().
					WithRuntimeClassName("kata-cc-isolation").
					WithContainers(
						Container().
							WithName("workload").
							WithImage("docker.io/library/busybox:1.36.1-musl@sha256:d4707523ce6e12afdbe9a3be5ad69027150a834870ca0933baf7516dd1fe0f56").
							WithCommand("/bin/sh", "-c", "echo Workload started ; while true; do sleep 60; done").
							WithResources(ResourceRequirements().
								WithMemoryLimitAndRequest(50),
							),
					),
				),
			),
		)
	workload, err := AddInitializer(workload, Initializer())
	if err != nil {
		return nil, err
	}

	resources := []any{
		namespace,
		coordinator,
		coordinatorService,
		coordinatorForwarder,
		workload,
	}

	return resources, nil
}

// OpenSSL returns a set of resources for testing with OpenSSL.
func OpenSSL() ([]any, error) {
	ns := "edg-default"
	namespace := Namespace(ns)
	coordinator := Coordinator(ns).DeploymentApplyConfiguration
	coordinatorService := ServiceForDeployment(coordinator)

	backend := Deployment("openssl-backend", ns).
		WithSpec(DeploymentSpec().
			WithReplicas(1).
			WithSelector(LabelSelector().
				WithMatchLabels(map[string]string{"app.kubernetes.io/name": "openssl-backend"}),
			).
			WithTemplate(PodTemplateSpec().
				WithLabels(map[string]string{"app.kubernetes.io/name": "openssl-backend"}).
				WithSpec(PodSpec().
					WithRuntimeClassName("kata-cc-isolation").
					WithContainers(
						Container().
							WithName("openssl-backend").
							WithImage("ghcr.io/edgelesssys/contrast/openssl:latest").
							WithCommand("/bin/bash", "-c", "echo Workload started \nopenssl s_server -port 443 -Verify 2 -CAfile /tls-config/MeshCACert.pem -cert /tls-config/certChain.pem -key /tls-config/key.pem").
							WithPorts(
								ContainerPort().
									WithName("openssl").
									WithContainerPort(443),
							).
							WithResources(ResourceRequirements().
								WithMemoryLimitAndRequest(50),
							).
							WithReadinessProbe(Probe().
								WithInitialDelaySeconds(1).
								WithPeriodSeconds(5).
								WithTCPSocket(TCPSocketAction().
									WithPort(intstr.FromInt(443))),
							),
					),
				),
			),
		)

	backend, err := AddInitializer(backend, Initializer())
	if err != nil {
		return nil, err
	}

	backendService := ServiceForDeployment(backend)

	client := Deployment("openssl-client", ns).
		WithSpec(DeploymentSpec().
			WithReplicas(1).
			WithSelector(LabelSelector().
				WithMatchLabels(map[string]string{"app.kubernetes.io/name": "openssl-client"}),
			).
			WithTemplate(PodTemplateSpec().
				WithLabels(map[string]string{"app.kubernetes.io/name": "openssl-client"}).
				WithSpec(PodSpec().
					WithRuntimeClassName("kata-cc-isolation").
					WithContainers(
						Container().
							WithName("openssl-client").
							WithImage("ghcr.io/edgelesssys/contrast/openssl:latest").
							WithCommand("/bin/bash", "-c", "echo Workload started \nwhile true; do \n  echo \"THIS IS A TEST MESSAGE\" |\n    openssl s_client -connect openssl-frontend:443 -verify_return_error -CAfile /tls-config/RootCACert.pem\n  sleep 30\ndone\n").
							WithResources(ResourceRequirements().
								WithMemoryLimitAndRequest(50),
							),
					),
				),
			),
		)
	client, err = AddInitializer(client, Initializer())
	if err != nil {
		return nil, err
	}

	frontend := Deployment("openssl-frontend", ns).
		WithSpec(DeploymentSpec().
			WithReplicas(1).
			WithSelector(LabelSelector().
				WithMatchLabels(map[string]string{"app.kubernetes.io/name": "openssl-frontend"}),
			).
			WithTemplate(PodTemplateSpec().
				WithLabels(map[string]string{"app.kubernetes.io/name": "openssl-frontend"}).
				WithSpec(PodSpec().
					WithRuntimeClassName("kata-cc-isolation").
					WithContainers(
						Container().
							WithName("openssl-frontend").
							WithImage("ghcr.io/edgelesssys/contrast/openssl:latest").
							WithCommand("/bin/bash", "-c", "echo Workload started\nopenssl s_server -www -port 443 -cert /tls-config/certChain.pem -key /tls-config/key.pem -cert_chain /tls-config/certChain.pem &\nwhile true; do \n  echo \"THIS IS A TEST MESSAGE\" |\n    openssl s_client -connect openssl-backend:443 -verify_return_error -CAfile /tls-config/MeshCACert.pem -cert /tls-config/certChain.pem -key /tls-config/key.pem\n  sleep 10\ndone\n").
							WithPorts(
								ContainerPort().
									WithName("openssl").
									WithContainerPort(443),
							).
							WithReadinessProbe(Probe().
								WithInitialDelaySeconds(1).
								WithPeriodSeconds(5).
								WithTCPSocket(TCPSocketAction().
									WithPort(intstr.FromInt(443))),
							).
							WithResources(ResourceRequirements().
								WithMemoryLimitAndRequest(50),
							),
					),
				),
			),
		)
	frontend, err = AddInitializer(frontend, Initializer())
	if err != nil {
		return nil, err
	}

	frontendService := ServiceForDeployment(frontend)

	portforwarderCoordinator := PortForwarder("coordinator", ns).
		WithListenPort(1313).
		WithForwardTarget("coordinator", 1313).
		PodApplyConfiguration

	portforwarderOpenSSLFrontend := PortForwarder("openssl-frontend", ns).
		WithListenPort(443).
		WithForwardTarget("openssl-frontend", 443).
		PodApplyConfiguration

	resources := []any{
		namespace,
		coordinator,
		coordinatorService,
		backend,
		backendService,
		client,
		frontend,
		frontendService,
		portforwarderCoordinator,
		portforwarderOpenSSLFrontend,
	}

	return resources, nil
}

// GenerateEmojivoto returns resources for deploying EmojiVoto application with custom images.
func GenerateEmojivoto(ns string, emojiImage, initializerImage, portforwarderImage, votingImage, webImage string) ([]any, error) {
	var resources []any

	if ns == "" {
		ns = "edg-default"
	}

	emoji := Deployment("emoji", ns).
		WithLabels(map[string]string{
			"app.kubernetes.io/name":    "emoji",
			"app.kubernetes.io/part-of": "emojivoto",
			"app.kubernetes.io/version": "v11",
		}).
		WithSpec(DeploymentSpec().
			WithReplicas(1).
			WithSelector(LabelSelector().
				WithMatchLabels(map[string]string{
					"app.kubernetes.io/name": "emoji-svc",
					"version":                "v11",
				}),
			).
			WithTemplate(PodTemplateSpec().
				WithLabels(map[string]string{
					"app.kubernetes.io/name": "emoji-svc",
					"version":                "v11",
				}).
				WithSpec(PodSpec().
					WithRuntimeClassName("kata-cc-isolation").
					WithServiceAccountName("emoji").
					WithContainers(
						Container().
							WithName("emoji-svc").
							WithImage(emojiImage).
							WithPorts(
								ContainerPort().
									WithName("grpc").
									WithContainerPort(8080),
								ContainerPort().
									WithName("prom").
									WithContainerPort(8801),
							).
							WithEnv(EnvVar().WithName("GRPC_PORT").WithValue("8080")).
							WithEnv(EnvVar().WithName("PROM_PORT").WithValue("8801")).
							WithEnv(EnvVar().WithName("EDG_CERT_PATH").WithValue("/tls-config/certChain.pem")).
							WithEnv(EnvVar().WithName("EDG_CA_PATH").WithValue("/tls-config/MeshCACert.pem")).
							WithEnv(EnvVar().WithName("EDG_KEY_PATH").WithValue("/tls-config/key.pem")).
							WithResources(ResourceRequirements().
								WithMemoryLimitAndRequest(50),
							),
					),
				),
			),
		)
	emoji, err := AddInitializer(emoji, Initializer().WithImage(initializerImage))
	if err != nil {
		return nil, err
	}
	resources = append(resources, emoji)

	emojiService := ServiceForDeployment(emoji).
		WithName("emoji-svc").
		WithSpec(ServiceSpec().
			WithSelector(
				map[string]string{"app.kubernetes.io/name": "emoji-svc"},
			).
			WithPorts(
				ServicePort().
					WithName("grpc").
					WithPort(8080).
					WithTargetPort(intstr.FromInt(8080)),
				ServicePort().
					WithName("prom").
					WithPort(8801).
					WithTargetPort(intstr.FromInt(8801)),
			),
		)
	resources = append(resources, emojiService)

	emojiserviceAccount := ServiceAccount("emoji", ns).
		WithAPIVersion("v1").
		WithKind("ServiceAccount")
	resources = append(resources, emojiserviceAccount)

	voteBot := Deployment("vote-bot", ns).
		WithLabels(map[string]string{
			"app.kubernetes.io/name":    "vote-bot",
			"app.kubernetes.io/part-of": "emojivoto",
			"app.kubernetes.io/version": "v11",
		}).
		WithSpec(DeploymentSpec().
			WithReplicas(1).
			WithSelector(LabelSelector().
				WithMatchLabels(map[string]string{
					"app.kubernetes.io/name": "vote-bot",
					"version":                "v11",
				}),
			).
			WithTemplate(PodTemplateSpec().
				WithLabels(map[string]string{
					"app.kubernetes.io/name": "vote-bot",
					"version":                "v11",
				}).
				WithSpec(PodSpec().
					WithContainers(
						Container().
							WithName("vote-bot").
							WithImage(webImage).
							WithCommand("emojivoto-vote-bot").
							WithEnv(EnvVar().WithName("WEB_HOST").WithValue("web-svc:443")).
							WithResources(ResourceRequirements().
								WithMemoryLimitAndRequest(25),
							),
					),
				),
			),
		)
	resources = append(resources, voteBot)

	voting := Deployment("voting", ns).
		WithLabels(map[string]string{
			"app.kubernetes.io/name":    "voting",
			"app.kubernetes.io/part-of": "emojivoto",
			"app.kubernetes.io/version": "v11",
		}).
		WithSpec(DeploymentSpec().
			WithReplicas(1).
			WithSelector(LabelSelector().
				WithMatchLabels(map[string]string{
					"app.kubernetes.io/name": "voting-svc",
					"version":                "v11",
				}),
			).
			WithTemplate(PodTemplateSpec().
				WithLabels(map[string]string{
					"app.kubernetes.io/name": "voting-svc",
					"version":                "v11",
				}).
				WithSpec(PodSpec().
					WithRuntimeClassName("kata-cc-isolation").
					WithServiceAccountName("voting").
					WithContainers(
						Container().
							WithName("voting-svc").
							WithImage(votingImage).
							WithPorts(
								ContainerPort().
									WithName("grpc").
									WithContainerPort(8080),
								ContainerPort().
									WithName("prom").
									WithContainerPort(8801),
							).
							WithEnv(EnvVar().WithName("GRPC_PORT").WithValue("8080")).
							WithEnv(EnvVar().WithName("PROM_PORT").WithValue("8801")).
							WithEnv(EnvVar().WithName("EDG_CERT_PATH").WithValue("/tls-config/certChain.pem")).
							WithEnv(EnvVar().WithName("EDG_CA_PATH").WithValue("/tls-config/MeshCACert.pem")).
							WithEnv(EnvVar().WithName("EDG_KEY_PATH").WithValue("/tls-config/key.pem")).
							WithResources(ResourceRequirements().
								WithMemoryLimitAndRequest(50),
							),
					),
				),
			),
		)
	voting, err = AddInitializer(voting, Initializer().WithImage(initializerImage))
	if err != nil {
		return nil, err
	}
	resources = append(resources, voting)

	votingService := ServiceForDeployment(voting).
		WithName("voting-svc").
		WithSpec(ServiceSpec().
			WithSelector(
				map[string]string{"app.kubernetes.io/name": "voting-svc"},
			).
			WithPorts(
				ServicePort().
					WithName("grpc").
					WithPort(8080).
					WithTargetPort(intstr.FromInt(8080)),
				ServicePort().
					WithName("prom").
					WithPort(8801).
					WithTargetPort(intstr.FromInt(8801)),
			),
		)
	resources = append(resources, votingService)

	votingserviceAccount := ServiceAccount("voting", ns).
		WithAPIVersion("v1").
		WithKind("ServiceAccount")
	resources = append(resources, votingserviceAccount)

	web := Deployment("web", ns).
		WithLabels(map[string]string{
			"app.kubernetes.io/name":    "web",
			"app.kubernetes.io/part-of": "emojivoto",
			"app.kubernetes.io/version": "v11",
		}).
		WithSpec(DeploymentSpec().
			WithReplicas(1).
			WithSelector(LabelSelector().
				WithMatchLabels(map[string]string{
					"app.kubernetes.io/name": "web-svc",
					"version":                "v11",
				}),
			).
			WithTemplate(PodTemplateSpec().
				WithLabels(map[string]string{
					"app.kubernetes.io/name": "web-svc",
					"version":                "v11",
				}).
				WithSpec(PodSpec().
					WithRuntimeClassName("kata-cc-isolation").
					WithServiceAccountName("web").
					WithContainers(
						Container().
							WithName("web-svc").
							WithImage(webImage).
							WithPorts(
								ContainerPort().
									WithName("https").
									WithContainerPort(8080),
							).
							WithEnv(EnvVar().WithName("WEB_PORT").WithValue("8080")).
							WithEnv(EnvVar().WithName("EMOJISVC_HOST").WithValue("emoji-svc:8080")).
							WithEnv(EnvVar().WithName("VOTINGSVC_HOST").WithValue("voting-svc:8080")).
							WithEnv(EnvVar().WithName("INDEX_BUNDLE").WithValue("dist/index_bundle.js")).
							WithEnv(EnvVar().WithName("EDG_CERT_PATH").WithValue("/tls-config/certChain.pem")).
							WithEnv(EnvVar().WithName("EDG_CA_PATH").WithValue("/tls-config/MeshCACert.pem")).
							WithEnv(EnvVar().WithName("EDG_KEY_PATH").WithValue("/tls-config/key.pem")).
							WithEnv(EnvVar().WithName("EDG_DISABLE_CLIENT_AUTH").WithValue("true")).
							WithResources(ResourceRequirements().
								WithMemoryLimitAndRequest(50),
							),
					),
				),
			),
		)
	web, err = AddInitializer(web, Initializer().WithImage(initializerImage))
	if err != nil {
		return nil, err
	}
	resources = append(resources, web)

	webService := ServiceForDeployment(web).
		WithName("web-svc").
		WithSpec(ServiceSpec().
			WithSelector(
				map[string]string{"app.kubernetes.io/name": "web-svc"},
			).
			WithType("ClusterIP").
			WithPorts(
				ServicePort().
					WithName("https").
					WithPort(443).
					WithTargetPort(intstr.FromInt(8080)),
			),
		)
	resources = append(resources, webService)

	webserviceAccount := ServiceAccount("web", ns).
		WithAPIVersion("v1").
		WithKind("ServiceAccount")
	resources = append(resources, webserviceAccount)

	portforwarderCoordinator := PortForwarder("coordinator", ns).
		WithListenPort(1313).
		WithForwardTarget("coordinator", 1313).
		PodApplyConfiguration
	resources = append(resources, portforwarderCoordinator)

	portforwarderWeb := PortForwarder("emojivoto-web", ns).
		WithSpec(PodSpec().
			WithContainers(
				Container().
					WithName("port-forwarder").
					WithImage(portforwarderImage).
					WithEnv(EnvVar().WithName("LISTEN_PORT").WithValue("8080")).
					WithEnv(EnvVar().WithName("FORWARD_HOST").WithValue("web-svc")).
					WithEnv(EnvVar().WithName("FORWARD_PORT").WithValue("443")).
					WithCommand("/bin/bash", "-c", "echo Starting port-forward with socat; exec socat -d -d TCP-LISTEN:${LISTEN_PORT},fork TCP:${FORWARD_HOST}:${FORWARD_PORT}").
					WithPorts(
						ContainerPort().
							WithContainerPort(8080),
					).
					WithResources(ResourceRequirements().
						WithMemoryLimitAndRequest(50),
					),
			),
		)
	resources = append(resources, portforwarderWeb)

	return resources, nil
}

// PatchImages replaces images in a set of resources.
func PatchImages(resources []any, replacements map[string]string) []any {
	for _, resource := range resources {
		switch r := resource.(type) {
		case *applyappsv1.DeploymentApplyConfiguration:
			for i := 0; i < len(r.Spec.Template.Spec.InitContainers); i++ {
				if replacement, ok := replacements[*r.Spec.Template.Spec.InitContainers[i].Image]; ok {
					r.Spec.Template.Spec.InitContainers[i].Image = &replacement
				}
			}
			for i := 0; i < len(r.Spec.Template.Spec.Containers); i++ {
				if replacement, ok := replacements[*r.Spec.Template.Spec.Containers[i].Image]; ok {
					r.Spec.Template.Spec.Containers[i].Image = &replacement
				}
			}
		case *applycorev1.PodApplyConfiguration:
			for i := 0; i < len(r.Spec.Containers); i++ {
				if replacement, ok := replacements[*r.Spec.Containers[i].Image]; ok {
					r.Spec.Containers[i].Image = &replacement
				}
			}
		case *applycorev1.ServiceApplyConfiguration:
			// Do nothing
		case *applycorev1.ServiceAccountApplyConfiguration:
			// Do nothing
		}
	}
	return resources
}

// PatchNamespaces replaces namespaces in a set of resources.
func PatchNamespaces(resources []any, namespace string) []any {
	for _, resource := range resources {
		switch r := resource.(type) {
		case *applycorev1.PodApplyConfiguration:
			r.Namespace = &namespace
		case *applyappsv1.DeploymentApplyConfiguration:
			r.Namespace = &namespace
		case *applycorev1.ServiceApplyConfiguration:
			r.Namespace = &namespace
		case *applycorev1.ServiceAccountApplyConfiguration:
			r.Namespace = &namespace
		}
	}
	return resources
}

// EmojivotoDemo returns patched resources for deploying a simple Emojivoto demo.
func EmojivotoDemo(replacements map[string]string) ([]any, error) {
	vanilla, _ := GenerateEmojivoto(
		"edg-default",
		"ghcr.io/3u13r/emojivoto-emoji-svc:coco-1",
		"ghcr.io/edgelesssys/contrast/initializer:latest",
		"ghcr.io/edgelesssys/contrast/port-forwarder:latest",
		"ghcr.io/3u13r/emojivoto-voting-svc:coco-1",
		"ghcr.io/3u13r/emojivoto-web:coco-1",
	)
	patched := PatchImages(vanilla, replacements)
	patched = PatchNamespaces(patched, "default")
	return patched, nil
}

// Emojivoto returns resources for deploying Emojivoto application.
func Emojivoto() ([]any, error) {
	resources, _ := GenerateEmojivoto(
		"edg-default",
		"ghcr.io/3u13r/emojivoto-emoji-svc:coco-1",
		"ghcr.io/edgelesssys/contrast/initializer:latest",
		"ghcr.io/edgelesssys/contrast/port-forwarder:latest",
		"ghcr.io/3u13r/emojivoto-voting-svc:coco-1",
		"ghcr.io/3u13r/emojivoto-web:coco-1",
	)

	// Add coordinator
	ns := "edg-default"
	namespace := Namespace(ns)
	coordinator := Coordinator(ns).DeploymentApplyConfiguration
	coordinatorService := ServiceForDeployment(coordinator)
	coordinatorForwarder := PortForwarder("coordinator", ns).
		WithListenPort(1313).
		WithForwardTarget("coordinator", 1313).
		PodApplyConfiguration
	resources = append(resources, namespace, coordinator, coordinatorService, coordinatorForwarder)

	return resources, nil
}<|MERGE_RESOLUTION|>--- conflicted
+++ resolved
@@ -1,12 +1,8 @@
 package kuberesource
 
 import (
-<<<<<<< HEAD
-	"k8s.io/apimachinery/pkg/util/intstr"
 	applyappsv1 "k8s.io/client-go/applyconfigurations/apps/v1"
 	applycorev1 "k8s.io/client-go/applyconfigurations/core/v1"
-)
-=======
 	corev1 "k8s.io/api/core/v1"
 	"k8s.io/apimachinery/pkg/util/intstr"
 )
@@ -25,7 +21,6 @@
 
 	return resources, nil
 }
->>>>>>> 849ebc20
 
 // Simple returns a simple set of resources for testing.
 func Simple() ([]any, error) {
